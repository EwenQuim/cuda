--- conflicted
+++ resolved
@@ -144,22 +144,12 @@
 {
   dim3 Dg = {0, 0, 0}; // Grid descriptor
   dim3 Db = {0, 0, 0}; // Block descriptor
-<<<<<<< HEAD
 
   //T_real alpha;        // When using CUBLAS
   //T_real beta;         // When using CUBLAS
 
   switch (kid)
   {
-=======
-
-  //T_real alpha;        // When using CUBLAS
-  //T_real beta;         // When using CUBLAS
-
-  switch (kid)
-  {
-
->>>>>>> 8ddd3677
   case GK0: // Kernel v0 - 1D kernel using only resgisters and cache with generic matrix size
     // - init the grid of blocs
     //Db.x = ;
